--- conflicted
+++ resolved
@@ -47,11 +47,7 @@
             return float(o)
         if isinstance(o, set):
             return list(o)
-<<<<<<< HEAD
-        return None
-=======
         return super().default(o)
->>>>>>> 239f92f2
 
 
 def filter_null(d: dict) -> dict:
