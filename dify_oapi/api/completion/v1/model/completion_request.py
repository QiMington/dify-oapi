--- conflicted
+++ resolved
@@ -25,13 +25,8 @@
 
     def request_body(self, request_body: CompletionRequestBody) -> CompletionRequestBuilder:
         self._completion_request.request_body = request_body
-<<<<<<< HEAD
-        self._completion_request.body = request_body.model_dump(exclude_none=True)
+        self._completion_request.body = request_body.model_dump(exclude_none=True, mode="json")
         if request_body.inputs and (custom_inputs := request_body.inputs.custom_inputs):
-=======
-        self._completion_request.body = request_body.model_dump(exclude_none=True, mode="json")
-        if custom_inputs := request_body.inputs.custom_inputs:
->>>>>>> 239f92f2
             self._completion_request.body["inputs"].update(custom_inputs)
         return self
 
